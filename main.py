--- conflicted
+++ resolved
@@ -85,11 +85,6 @@
             logger.info("✅ User preferences have been set up successfully")
             return
         
-<<<<<<< HEAD
-        if args.query:
-            logger.info(f"🔍 Searching for query: {args.query}")
-            results = await agent.search(args.query)
-=======
         if args.trending:
             # Get trending fashion content
             print("🔥 Getting trending fashion content from social media...")
@@ -165,7 +160,6 @@
             else:
                 # Regular search
                 results = await agent.search(args.query)
->>>>>>> df71d1db
             
             if results:
                 logger.info(f"✅ Found {len(results)} items for query '{args.query}'")
@@ -223,14 +217,9 @@
                         if results:
                             print(f"✅ Found {len(results)} items (showing top 5):")
                             for i, item in enumerate(results[:5], 1):
-<<<<<<< HEAD
-                                print(f"{i}. {item.title} - ${item.price} ({item.site})")
-                            logger.debug(f"Displayed top {min(5, len(results))} results for query '{query}'")
-=======
                                 price_info = f" - ${item.price}" if item.price else ""
                                 site_info = f" ({item.site})"
                                 print(f"{i}. {item.title}{price_info}{site_info}")
->>>>>>> df71d1db
                         else:
                             logger.warning(f"No results for query: {query}")
                 
